--- conflicted
+++ resolved
@@ -1,14 +1,9 @@
 #!/usr/bin/python3
 
 from hbnb.app.models.base_model import BaseModel
-<<<<<<< HEAD
-from models.user import User
+from hbnb.app.models.user import User
 from hbnb.app.models.review import Review
 from hbnb.app.models.amenity import Amenity
-
-=======
-from hbnb.app.models.user import User
->>>>>>> 9afba3e7
 
 class Place(BaseModel):
     def __init__(self, title, description, price:float, latitude:float, longitude:float, owner):
