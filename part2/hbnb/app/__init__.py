--- conflicted
+++ resolved
@@ -3,12 +3,7 @@
 from hbnb.app.api.v1.users import api as users_ns
 from hbnb.app.api.v1.amenities import api as amenities_ns
 from hbnb.app.api.v1.places import api as places_ns
-<<<<<<< HEAD
 from hbnb.app.api.v1.reviews import api as review_ns
-
-
-=======
->>>>>>> 790feeaa
 
 def create_app():
     app = Flask(__name__)
@@ -17,9 +12,7 @@
     api.add_namespace(users_ns, path='/api/v1/users')
     api.add_namespace(amenities_ns, path='/api/v1/amenities')
     api.add_namespace(places_ns, path='/api/v1/places')
-<<<<<<< HEAD
     api.add_namespace(review_ns, path='/api/v1/review')
-=======
->>>>>>> 790feeaa
+
 
     return app