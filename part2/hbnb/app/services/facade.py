--- conflicted
+++ resolved
@@ -2,11 +2,8 @@
 from hbnb.app.models.user import User
 from hbnb.app.models.amenity import Amenity
 from hbnb.app.models.place import Place
-<<<<<<< HEAD
 from hbnb.app.models.review import Review
 
-=======
->>>>>>> 790feeaa
 class HBnBFacade:
     def __init__(self):
         self.user_repo = InMemoryRepository()
@@ -59,15 +56,9 @@
         return amenity
 
     def create_place(self, place_data):
-<<<<<<< HEAD
-            place = Place(**place_data)
-            self.place_repo.add(place)
-            return place
-=======
         place = Place(**place_data)
         self.place_repo.add(place)
         return place
->>>>>>> 790feeaa
 
     def get_place(self, place_id):
         return self.place_repo.get(place_id)
@@ -82,7 +73,6 @@
         for key, value in place_data.items():
             if hasattr(place, key):
                 setattr(place, key, value)
-<<<<<<< HEAD
         return place
 
     def create_review(self, review_data):
@@ -119,15 +109,10 @@
                 setattr(review, key, value)
         return review
 
-
     def delete_review(self, review_id):
         # Placeholder for logic to delete a review
         delete_review = self.review_repo.get(review_id)
         if not delete_review:
             return False
         self.review_repo.delete(review_id)
-        return True
-
-=======
-        return place
->>>>>>> 790feeaa
+        return True